/*H************************************************************************************************
 * FILENAME:        motor_hal.c
 *
 * DESCRIPTION:
 *      This source file provides an abstraction over the management of two separate direct current
 *      motors via the L298N motor driver.
 *
 * PUBLIC FUNCTIONS:
 *      void    MOTOR_HAL_init()
 *      void    MOTOR_HAL_motorInit(Motor *motor, MotorInitTemplate initTemplate)
 *      void    MOTOR_HAL_setSpeed(Motor *motor, uint8_t speed)
 *      void    MOTOR_HAL_setDirection(Motor *motor, MotorDirection direction)
 *      void    MOTOR_HAL_stop(Motor *motor)
 *
 * NOTES:
 *      In our implementation there are two motors attached to each of the L298N channels, so we
 *      have a total of four motors controlled as left and right pairs.
 *
 * AUTHOR: Simone Rossi    <simone.rossi-2@studenti.unitn.it>
 *
 * START DATE: 31 Jan 2024
 *
 * CHANGES:
 * DATE         AUTHOR          DETAIL
 * 05 Feb 2024  Andrea Piccin   Refactoring
 */
#include "../../inc/motor_hal.h"

#define MOTOR_TIMER_PERIOD 5000        /* Max value of the counter           */
#define MOTOR_ENABLE_PORT GPIO_PORT_P2 /* Port for the PWM signals           */
#define MOTOR_R_PWM GPIO_PIN5          /* Pin for the right motor PWM signal */
<<<<<<< HEAD
#define MOTOR_L_PWM GPIO_PIN4          /* Pin fot the left motor PWM signal  */
=======
#define MOTOR_L_PWM GPIO_PIN4          /* Pin for the left motor PWM signal  */
>>>>>>> 3f651b66
#define MOTOR_INPUT_PORT GPIO_PORT_P4  /* Port of the direction pins         */
#define MOTOR_R_IN1 GPIO_PIN1          /* Right motor's direction pin 1      */
#define MOTOR_R_IN2 GPIO_PIN2          /* Right motor's direction pin 2      */
#define MOTOR_L_IN1 GPIO_PIN4          /* Left motor's direction pin 1       */
#define MOTOR_L_IN2 GPIO_PIN3          /* Left motor's direction pin 2       */

/*F************************************************************************************************
 * NAME: void MOTOR_HAL_init()
 *
 * DESCRIPTION:
 *      Initialises the hardware required for the motors:
 *      [1] Configure the base timer to output a 100Hz signal that will be used in the generation
 *          of the PWM signal
 *      [2] Start the timer
 *
 * INPUTS:
 *      PARAMETERS:
 *          None
 *      GLOBALS:
 *          None
 *
 *  OUTPUTS:
 *      PARAMETERS:
 *          None
 *      GLOBALS:
 *          None
 *
 *  NOTE:
 *      The 100Hz values comes from the TTL standard adopted by the L298N that requires a 10ms
 *      period (freq = 1/period => freq = 1/0.010 = 100Hz)
 */
void MOTOR_HAL_init() {
    // [1] Configure the  base timer
    Timer_A_UpModeConfig upConfig = {
            TIMER_A_CLOCKSOURCE_SMCLK,           // SMCLK = 24MHz
            TIMER_A_CLOCKSOURCE_DIVIDER_48,      // SMCLK/24 = 500kHz
            MOTOR_TIMER_PERIOD,                  // SMCLK/24/5000 = 100Hz
            TIMER_A_TAIE_INTERRUPT_DISABLE,      // Disable Timer interrupt
            TIMER_A_CCIE_CCR0_INTERRUPT_DISABLE, // Disable CCR0 interrupt
            TIMER_A_DO_CLEAR                     // Clear value
    };
    Timer_A_configureUpMode(TIMER_A0_BASE, &upConfig);

    // [2] start timer
    Timer_A_startCounter(TIMER_A0_BASE, TIMER_A_UP_MODE);
}

/*F************************************************************************************************
 * NAME: void MOTOR_HAL_motorInit(Motor *motor, MotorInitTemplate initTemplate);
 *
 * DESCRIPTION:
 *      Initialises a Motor instance following a template that specifies if it has to be configured
 *      as right or left motor. The steps of the procedure are:
 *      [1] Configure motor's IN1 and IN2 pins
 *      [2] Configure the enable pin as PWM output
 *      [3] Initialise the motor values
 *      [4] Set up the Capture Compare Register (CCR) for the PWM signal generation
 *
 * INPUTS:
 *      PARAMETERS:
 *          Motor*              motor           Motor that has to be initialised
 *          MotorInitTemplate   initTemplate    Specifies if the motor configuration
 *      GLOBALS:
 *          None
 *
 *  OUTPUTS:
 *      PARAMETERS:
 *          Motor*              motor           All the fields of the struct are set
 *      GLOBALS:
 *          None
 *
 *  NOTE:
 *      The CCR associated with the pin 2.4 (left PWM) is the CCR1 while the one regarding the pin
 *      2.5 (right PWM) is the CCR2.
 */
void MOTOR_HAL_motorInit(Motor *motor, MotorInitTemplate initTemplate) {
    // [1] Configure motor's IN1 and IN2 pins
    uint8_t inPins;
    if (initTemplate == MOTOR_INIT_LEFT) {
        inPins = MOTOR_L_IN1 | MOTOR_L_IN2;
    } else {
        inPins = MOTOR_R_IN1 | MOTOR_R_IN2;
    }
    GPIO_setAsOutputPin(MOTOR_INPUT_PORT, inPins);
    GPIO_setOutputLowOnPin(MOTOR_INPUT_PORT, inPins);

    // [2] Configure the enable pin as PWM output
    if (initTemplate == MOTOR_INIT_LEFT) {
        GPIO_setAsPeripheralModuleFunctionOutputPin(MOTOR_ENABLE_PORT, MOTOR_L_PWM,
                                                    GPIO_PRIMARY_MODULE_FUNCTION);
    } else {
        GPIO_setAsPeripheralModuleFunctionOutputPin(MOTOR_ENABLE_PORT, MOTOR_R_PWM,
                                                    GPIO_PRIMARY_MODULE_FUNCTION);
    }

    // [3] Initialise the motor values
    if (initTemplate == MOTOR_INIT_LEFT) {
        motor->in1_pin = MOTOR_L_IN1;
        motor->in2_pin = MOTOR_L_IN2;
        motor->ccr = TIMER_A_CAPTURECOMPARE_REGISTER_1;
    } else {
        motor->in1_pin = MOTOR_R_IN1;
        motor->in2_pin = MOTOR_R_IN2;
        motor->ccr = TIMER_A_CAPTURECOMPARE_REGISTER_2;
    }
    motor->state.speed = 0;
    motor->state.direction = MOTOR_DIR_FORWARD;

    // [4] Set up the Capture Compare Register (CCR) for the PWM signal generation
    const Timer_A_CompareModeConfig config = {motor->ccr, TIMER_A_CAPTURECOMPARE_INTERRUPT_DISABLE,
                                              TIMER_A_OUTPUTMODE_TOGGLE_SET, 0};
    Timer_A_initCompare(TIMER_A0_BASE, &config);
}

/*F************************************************************************************************
 * NAME: void MOTOR_HAL_setSpeed(Motor *motor, uint8_t speed);
 *
 * DESCRIPTION:
 *      Set the speed of a motor and updates the motor state
 *
 * INPUTS:
 *      PARAMETERS:
 *          Motor*      motor       Target motor
 *          uint8_t     speed       Specifies the wanted speed in percentage 0 to 100.
 *      GLOBALS:
 *          None
 *
 *  OUTPUTS:
 *      PARAMETERS:
 *          uint8_t*    motor->state.speed     Set on the current speed
 *      GLOBALS:
 *          None
 *
 *  NOTE:
 */
void MOTOR_HAL_setSpeed(Motor *motor, uint8_t speed) {
    // Update PWM signal
    uint16_t dutyCycle = speed * MOTOR_TIMER_PERIOD / 100;
    Timer_A_setCompareValue(TIMER_A0_BASE, motor->ccr, dutyCycle);

    // Update motor info
    motor->state.speed = speed;
}

/*F************************************************************************************************
 * NAME: void MOTOR_HAL_setDirection(Motor *motor, MotorDirection direction);
 *
 * DESCRIPTION:
 *      Stop the motor by setting its IN1 and IN2 pins to zero, if the direction is different from
 *      MOTOR_DIR_STOP set the correct pin to HIGH output.
 *      Finally, update the motor state.
 *
 * INPUTS:
 *      PARAMETERS:
 *          Motor*              motor           Target motor
 *          MotorDirection      direction       Specifies the wanted directions
 *      GLOBALS:
 *          None
 *
 *  OUTPUTS:
 *      PARAMETERS:
 *          MotorDirection*     motor->state.direction     Set on the current direction
 *      GLOBALS:
 *          None
 *
 *  NOTE:
 */
void MOTOR_HAL_setDirection(Motor *motor, MotorDirection direction) {
    // Stop the car by clearing the current configuration
    GPIO_setOutputLowOnPin(MOTOR_INPUT_PORT, motor->in1_pin | motor->in2_pin);

    // Set the new pins
    if (direction == MOTOR_DIR_FORWARD)
        GPIO_setOutputHighOnPin(MOTOR_INPUT_PORT, motor->in1_pin);
    else if (direction == MOTOR_DIR_REVERSE)
        GPIO_setOutputHighOnPin(MOTOR_INPUT_PORT, motor->in2_pin);

    // Update direction and speed
    motor->state.direction = direction;
    if (direction == MOTOR_DIR_STOP)
        motor->state.speed = 0;
}

/*F************************************************************************************************
 * NAME: void MOTOR_HAL_stop(Motor *motor);
 *
 * DESCRIPTION:
 *      Stops the motor by setting its IN1 and IN2 pin to zero then update the motor state.
 *
 * INPUTS:
 *      PARAMETERS:
 *          Motor*              motor           Target motor
 *      GLOBALS:
 *          None
 *
 *  OUTPUTS:
 *      PARAMETERS:
 *          uint8_t*            motor->state.speed         Set to zero
 *          MotorDirection*     motor->state.direction     Set to MOTOR_DIR_STOP
 *      GLOBALS:
 *          None
 *
 *  NOTE:
 */
void MOTOR_HAL_stop(Motor *motor) {
    // Stop the car by clearing the current configuration
    GPIO_setOutputLowOnPin(MOTOR_INPUT_PORT, motor->in1_pin | motor->in2_pin);
    motor->state.direction = MOTOR_DIR_STOP;
    motor->state.speed = 0;
}<|MERGE_RESOLUTION|>--- conflicted
+++ resolved
@@ -29,11 +29,7 @@
 #define MOTOR_TIMER_PERIOD 5000        /* Max value of the counter           */
 #define MOTOR_ENABLE_PORT GPIO_PORT_P2 /* Port for the PWM signals           */
 #define MOTOR_R_PWM GPIO_PIN5          /* Pin for the right motor PWM signal */
-<<<<<<< HEAD
-#define MOTOR_L_PWM GPIO_PIN4          /* Pin fot the left motor PWM signal  */
-=======
 #define MOTOR_L_PWM GPIO_PIN4          /* Pin for the left motor PWM signal  */
->>>>>>> 3f651b66
 #define MOTOR_INPUT_PORT GPIO_PORT_P4  /* Port of the direction pins         */
 #define MOTOR_R_IN1 GPIO_PIN1          /* Right motor's direction pin 1      */
 #define MOTOR_R_IN2 GPIO_PIN2          /* Right motor's direction pin 2      */
